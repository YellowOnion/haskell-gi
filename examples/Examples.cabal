Name:                GI-Examples
Version:             0.1
Synopsis:            Some examples of the use of GObject-Introspection
Description:         Some examples of the use of GObject-Introspection
Homepage:            https://github.com/garetxe/haskell-gi
License:             LGPL-3
Author:              Will Thompson,
                     Iñaki García Etxebarria,
                     Jonas Platte
Maintainer:          Iñaki García Etxebarria (garetxe@gmail.com)
Stability:           Experimental
Category:            Development
Build-type:          Simple
Cabal-version:       >=1.8

source-repository head
  type: git
  location: git://github.com/garetxe/haskell-gi.git

Executable SimpleBrowser
  main-is: SimpleBrowser.hs
  build-depends:
      base >= 4.7 && < 5,
      basic-prelude >= 0.5 && <0.6,
<<<<<<< HEAD
      GObject-Introspection >= 0.6 && < 0.7,
=======
      GObject-Introspection >= 0.7 && < 0.8,
>>>>>>> 1b0fe5e0
      gi-glib >= 0.2.44 && < 0.3,
      gi-gtk >= 0.3.16 && < 0.4,
      gi-webkit >= 0.2.4 && < 0.3,
      text >= 1.0
  extensions: OverloadedStrings, NoImplicitPrelude
  ghc-options: -Wall -fno-warn-unused-do-bind -fwarn-incomplete-patterns -fno-warn-name-shadowing
  other-modules:
      GI.Properties,
      GI.Signals<|MERGE_RESOLUTION|>--- conflicted
+++ resolved
@@ -19,15 +19,13 @@
 
 Executable SimpleBrowser
   main-is: SimpleBrowser.hs
+  pkgconfig-depends: webkitgtk-3.0 >= 2.4 && < 3
   build-depends:
       base >= 4.7 && < 5,
       basic-prelude >= 0.5 && <0.6,
-<<<<<<< HEAD
-      GObject-Introspection >= 0.6 && < 0.7,
-=======
       GObject-Introspection >= 0.7 && < 0.8,
->>>>>>> 1b0fe5e0
       gi-glib >= 0.2.44 && < 0.3,
+      gi-gobject >= 0.2.44 && < 0.3,
       gi-gtk >= 0.3.16 && < 0.4,
       gi-webkit >= 0.2.4 && < 0.3,
       text >= 1.0
